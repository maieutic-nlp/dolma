--- conflicted
+++ resolved
@@ -1,30 +1,28 @@
-<<<<<<< HEAD
-from .language.agnostic import (
-    c4,
-    gopher,
-    language,
-    punctuation,
-)
-
-from .language.eng import (
-    c4,
-    gopher,
+from . import (
+    c4 as c4_en,
+    gopher as gopher_en,
     jigsaw,
-    language,
+    language as language_en,
     length,
     licenses,
     pii,
-    punctuation,
+    punctuation as punctuation_en,
     quality,
-    repetitions,
     sampling,
     tokenizers,
     url,
 )
 
-from .language.code import (
+from .agnostic import (
+    c4 as c4_agnostic,
+    gopher as gopher_agnostic,
+    language as language_agnostic,
+    punctuation as punctuation_agnostic,
+)
+
+from .code import (
     code_taggers,
     starcoder,
 )
-=======
->>>>>>> a2e2f5d7
+
+# TODO repetitions